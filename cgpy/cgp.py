"""
CGP stands for Cartesian Genetic Programming, and is a network that
<<<<<<< HEAD
represents a function. It's really nice. Google it!
=======
represents a function.
>>>>>>> 329b63de

It is defined by a gene and an operation table. The operation table is
a list of mathematical operations (for example [+, -, *, cos]). The
gene consists of n nodes and an ouput node. Each node, except for the
output, consists of 3 numbers: the operation and the two inputs. There
are always two inputs. If the operation is unary (meaning that it only
takes one input - for example cos), then the second input is simply ignored.
The last node defines which of the other nodes that is to be the output.

<<<<<<< HEAD
Let's the the example of a 2-dimensional CGP, with
=======
Let's take the the example of a 2-dimensional CGP, with
>>>>>>> 329b63de
operation_table =  [+, -, *, cos]
gene = [0, 1, 0,  1, 2, 1,  3]

Call the inputs x0 and x1.
One can illustrate what's going on by switching out the elements of the genes
that correspond to operations.
Thus [0, 1, 0,  0, 2, 1,  3] becomes [+, 1, 0,  -, 2, 1,  3]
since operation_table[0] = + and operation_table[1] = -

The other two numbers in the nodes are the indexes of the inputs. 0 in this
case corresponds to x0, and 1 to x1. Simple. But what would 2 means? That is
simply the first node (the one that goes: +, 1, 0,).

Thus [0, 1, 0,  0, 2, 1,  3] becomes [+, x1, x0,  -, node0, x1,  3]

The last number works on the same principle and hence 3 corresponds to
the second node.

Okay, so what does all of this mean? Well, the second node is the output.
And the second node is the first node minus x1. The first node is x1 plus x0.
Which means that [0, 1, 0,  1, 2, 1,  3] is (x1+x0)-x1.
"""

from random import randint, random
import sys  # Used to check python version.
from typing import List, cast  # mypy for static typing. Run 'mypy cgp.py' to get results. mypy is installable via pip.

from .operation import Operation


def _get_gene_max_values(dims: int, nr_of_parameters: int, len_of_op_table: int, nr_of_nodes: int, nodes_per_layer: int = 1) -> List[int]:
	"""
	A gene is a list of n ints, that define the CGP. Each such number has
	a minimum value, and a maximum value. The minimum value is always zero.
	This function will return a list of the n maximum values.
	"""
	# Check the inputdata
	assert nodes_per_layer >= 1
	assert nr_of_nodes > 0
	assert dims > 0
	assert nr_of_parameters >= 0

	# The number of nodes has to be divisible by nodes_per_layer.
	# Otherwise the number of layers won't be an int, and that is strange.
<<<<<<< HEAD
	assert nr_of_nodes%nodes_per_layer == 0
=======
	assert nr_of_nodes % nodes_per_layer == 0
>>>>>>> 329b63de

	dim_and_pars = dims + nr_of_parameters

	# Each node has 3 ints: the two inputs and the operation.
	len_of_gene = nr_of_nodes*3 + 1
	max_vals = [-1]*len_of_gene

	layer = 0
	for node_count in range(nr_of_nodes):
		nr_of_nodes_and_inputs_of_all_prev_layers = layer*nodes_per_layer + dim_and_pars

		max_vals[3*node_count+2] = nr_of_nodes_and_inputs_of_all_prev_layers - 1
		max_vals[3*node_count+1] = nr_of_nodes_and_inputs_of_all_prev_layers - 1
		max_vals[3*node_count] = len_of_op_table-1

		if node_count % nodes_per_layer == nodes_per_layer-1:
			layer += 1

	# The last int of the gene just points to one of the inputs, parameters or nodes and
	# calls it the outout.
	max_vals[-1] = dim_and_pars + nr_of_nodes - 1
	assert min(max_vals) >= 0
	return max_vals


def create_random_cgp(dims: int, nr_of_parameters: int, op_table: List[Operation], nr_of_nodes: int, nodes_per_layer: int = 1, fast_setup: bool = False):
	"""
	Does what it says on the tin, duh.
	"""
	len_of_op_table = len(op_table)
	max_vals = _get_gene_max_values(dims, nr_of_parameters, len_of_op_table, nr_of_nodes, nodes_per_layer=nodes_per_layer)

	random_gene = [randint(0, max_vals[i]) for i in range(len(max_vals))]

	return CGP(dims, op_table, random_gene, nr_of_parameters=nr_of_parameters, fast_setup=fast_setup)


"""
The functions _convert_cgp_2_str and _convert_rec are used by the CGP-method calc_function_str().
They create a string that is human readable and represents the mathematical function
of the CGP object.
"""
def _convert_cgp_2_str(op_table: List[Operation], gene: List[int], variable_names: List[str], nr_of_nodes: int, dims: int, parameters=[]):
	# We start at the end node and recursively work our way back.
	assert (nr_of_nodes > 0)
	assert (dims > 0)
	assert (len(variable_names) >= dims)
	assert min(gene) >= 0

	current_node_nr = gene[-1]
	return _convert_rec(op_table, gene, variable_names, nr_of_nodes, dims + len(parameters), len(parameters), current_node_nr, parameters=parameters)


def _convert_rec(op_table, gene, variable_names, nr_of_nodes, total_dims, nr_of_parameters, current_node_nr, parameters=[]):
	"""
	A recursive help function that takes a node in the CGP object and converts it into a str.
	Since a node depends on other nodes, it will recursively call this function
	but with the other nodes as input.
	If the input is a variable or a parameter, then it will simply return the
	name of the variable (as given by variable_name), or the value of the
	parameter (as given by parameters).
	"""
	assert(nr_of_parameters == len(parameters))
	# Check if the input is a variable/parameter.
	# If so, return the corresponding str.
	if(current_node_nr < total_dims):
		nr_of_vars = total_dims-nr_of_parameters
		if(current_node_nr < nr_of_vars):
			return variable_names[current_node_nr]
		else:
			return str(parameters[current_node_nr - nr_of_vars])

	op = op_table[gene[3 * (current_node_nr-total_dims) + 0]]
	nr_of_vars = total_dims-nr_of_parameters

	if op.is_binary:
		# The string is given by (str1)#(str2) if the operation is binary.
		# The #-sign is replaced by the sign of the operation. str1 and str2
		# are the strings returned by the 2 following recursive calls.
		left_str = None
		right_str = None

		# Check the left_str (str1) to see if it's a variable/parameter...
		if(gene[3 * (current_node_nr-total_dims) + 1] < total_dims):

			if gene[3 * (current_node_nr-total_dims) + 1] < nr_of_vars:
				left_str = variable_names[gene[3 * (current_node_nr-total_dims) + 1]]
			else:
				left_str = str(parameters[gene[3 * (current_node_nr-total_dims) + 1] - nr_of_vars])

		else:
			# ... if it isn't, we need a recursive function call to calc it.
			assert(gene[3 * (current_node_nr-total_dims) + 1] < current_node_nr)
			left_str = "("+_convert_rec(op_table, gene, variable_names, nr_of_nodes, total_dims, nr_of_parameters, gene[3 * (current_node_nr-total_dims) + 1], parameters=parameters)+")"

		# Repeat the process with the right_str (str2)
		if(gene[3 * (current_node_nr-total_dims) + 2] < total_dims):
			if gene[3 * (current_node_nr-total_dims) + 2] < nr_of_vars:
				right_str = variable_names[gene[3 * (current_node_nr-total_dims) + 2]]
			else:
				right_str = str(parameters[gene[3 * (current_node_nr-total_dims) + 2] - nr_of_vars])

		else:
			assert(gene[3 * (current_node_nr-total_dims) + 2] < current_node_nr)
			right_str = "("+_convert_rec(op_table, gene, variable_names, nr_of_nodes, total_dims, nr_of_parameters, gene[3 * (current_node_nr-total_dims) + 2], parameters=parameters)+")"
		return left_str+op.str+right_str
	else:  # op.is_binary

		# Things are simpler if the string is unary (non-binary). Then
		# we just return func(str1), where func is the name of the function
		# and str1 is the node that it depends on.

		middle_str = None
		# Check the middle_str (str1) to see if it's a variable/parameter...
		if(gene[3 * (current_node_nr-total_dims) + 1] < total_dims):

			if gene[3 * (current_node_nr-total_dims) + 1] < nr_of_vars:
				middle_str = variable_names[gene[3 * (current_node_nr-total_dims) + 1]]
			else:
				middle_str = str(parameters[gene[3 * (current_node_nr-total_dims) + 1] - nr_of_vars])

		else:
			# ... if it isn't, we need a recursive function call to calc it.
			middle_str = _convert_rec(op_table, gene, variable_names, nr_of_nodes, total_dims, nr_of_parameters, gene[3 * (current_node_nr-total_dims) + 1], parameters=parameters)

		# NOTE: sqr means to-the-power-of-two. This is not written
		# as sqr(x), but x^2. This is why it is treated separately.
		if op.str == "sqr":
			return "("+middle_str+")^{2}"

		return op.str+"("+middle_str+")"


class CGP():
	"""
	A Cartesian Genetic Programming object.
	This is a way of denoting a mathematical function as
	a "gene" that can be used in evolutionary optimizations.
	"""
	def __init__(self, dims: int, op_table: List[Operation], gene: List[int], nr_of_parameters: int = 0, fast_setup: bool = False, nodes_per_layer: int = 1):
		assert len(gene) > 0
		assert dims > 0
		assert len(op_table) > 0
		assert nr_of_parameters >= 0

<<<<<<< HEAD
		self.op_table = op_table #NOTE: We only copy by reference here to speed it up a little.
=======
		self.op_table = op_table  # NOTE: We only copy by reference here to speed it up a little.
>>>>>>> 329b63de
		self.gene = list(gene)
		self.nr_of_parameters = nr_of_parameters
		self.dims = dims
		self.nodes_per_layer = nodes_per_layer

		self.is_constant = None
		self.has_setup_used_nodes = False

		if not fast_setup:
			self._gene_sanity_check()
			self._setup_used_nodes_list()

		self.nr_of_nodes = int((len(self.gene)-1)/3)+self.dims+self.nr_of_parameters

<<<<<<< HEAD

=======
>>>>>>> 329b63de
	def __eq__(self, other):
		# Compares all elements in one cpg to all elements in another
		# cgp to check if they are the same.
		v1 = vars(self)
		v2 = vars(other)

		assert len(v1) == len(v2)
		for key in v1:
			if v1[key] != v2[key]:
				return False
		return True
<<<<<<< HEAD

=======
>>>>>>> 329b63de

	def _gene_sanity_check(self) -> None:
		"""
		Makes sure that the gene input is consistent.
		"""
		nr_of_ins = self.dims + self.nr_of_parameters

		gene_counter = 0
		for i in range(int((len(self.gene)-1)/3)):
			assert self.gene[gene_counter] < len(self.op_table)
			gene_counter += 1
			assert self.gene[gene_counter] < i+nr_of_ins
			gene_counter += 1
			assert self.gene[gene_counter] < i+nr_of_ins
			gene_counter += 1

	def _setup_used_nodes_list(self):
		# Nr of nodes excluding the output node
		nr_of_nodes = int((len(self.gene)-1)/3)+self.dims+self.nr_of_parameters
		self.has_setup_used_nodes = True

		class CGPNode():
			"""Temporary node object"""
			def __init__(self, upstream1, upstream2, is_used: int = False):
				self.upstream1 = upstream1
				self.upstream2 = upstream2
				self.is_used = is_used

			def update_is_used(self):
				self.is_used = True
				if self.upstream1 is not None:
					self.upstream1.update_is_used()
				if self.upstream2 is not None:
					assert self.upstream1 is not None
					self.upstream2.update_is_used()

		nodes = [None for _ in range(nr_of_nodes)]

		gene_counter = 0
		for i in range(nr_of_nodes):
			if i < self.dims + self.nr_of_parameters:
				nodes[i] = CGPNode(None, None)
			else:
				op = self.op_table[self.gene[gene_counter]]
				gene_counter += 1

				if op.is_binary:
					nodes[i] = CGPNode(nodes[self.gene[gene_counter]], nodes[self.gene[gene_counter+1]])
					assert nodes[self.gene[gene_counter]] is not None
					assert nodes[self.gene[gene_counter+1]] is not None
				else:
					nodes[i] = CGPNode(nodes[self.gene[gene_counter]], None)
					assert nodes[self.gene[gene_counter]] is not None

				gene_counter += 2
		assert gene_counter == len(self.gene)-1

		assert len(nodes) > self.gene[gene_counter]
		nodes[self.gene[gene_counter]].update_is_used()

		# See if any variables are used
		is_any_varible_used = False
		for d in range(self.dims):
			if nodes[d].is_used:
				is_any_varible_used = True
		self.is_constant = not is_any_varible_used

		# Remove the parameters and variables
		nodes = nodes[self.dims+self.nr_of_parameters:]

		assert len(nodes) == int((len(self.gene)-1)/3)
		self.used_nodes = [node.is_used for node in nodes]

	def eval(self, X: List[float], parameters: List[float] = []) -> float:
		"""
		Evaluates the function at point X using the parameters
		in parameters.
		"""
		if self.nr_of_parameters != len(parameters):
			raise Exception("The parameter dimensions are off. Expected", self.nr_of_parameters, " but got", len(parameters))

		if self.dims != len(X):
			raise Exception("There is a mismatch in dimensions in CGP. There should be", self.dims, " but the input is ", len(X))

		# Python 2 doesn't convert int/int to float, so the input
		# has to be converted to floats to make sure it is consistent.
		if sys.version_info[0] < 3:
			X = [float(val) for val in X]
			if self.nr_of_parameters:
				parameters = [float(val) for val in parameters]

		# Combined dimensionality of the variables and parameters.
		total_dims: int = len(X) + len(parameters)

		# Okay, so this is a litte weird. But n is the total number of
		# nodes used. A node is something that has a value and (possibly)
		# connections to other nodes. The returned value is the value of
		# the last node.
		n: int = int((len(self.gene)-1)/3) + total_dims
		all_node_vals: List[float] = [0.0] * n
		has_node_val_been_set: List[bool] = [False]*n

		# The inputs (variables and parameters) are the first nodes.
		for i in range(total_dims):
			if i < len(X):
				all_node_vals[i] = X[i]
				has_node_val_been_set[i] = True
			else:
				all_node_vals[i] = parameters[i-len(X)]
				has_node_val_been_set[i] = True

		# Okay, so let's step thru all the other nodes.
		node_nr = total_dims
		gene_counter = 0
		for node_nr in range(total_dims, n):
			if not self.has_setup_used_nodes or self.used_nodes[node_nr-total_dims]:
				assert(gene_counter < len(self.gene))
				assert(self.gene[gene_counter] < len(self.op_table))

				# All the nodes (except for the inputs) have an
				# operation (such as +, - cos()) and connections
				# to 1 or 2 (depending on the operation) "older"
				# nodes. "Older" means that the nodes are found
				# earlier in the list.
				op = self.op_table[self.gene[gene_counter]]
				gene_counter += 1
				node_val: float

				# The node has 2 connections if the operation is binary,
				# and 1 connection otherwise.
				if op.is_binary:
					x1 = all_node_vals[self.gene[gene_counter]]
					gene_counter += 1
					x2 = all_node_vals[self.gene[gene_counter]]
					gene_counter += 1

					node_val = op.func(x1, x2)
				else:
					x = all_node_vals[self.gene[gene_counter]]
					gene_counter += 1
					gene_counter += 1

					node_val = op.func(x)
				assert (not has_node_val_been_set[node_nr])
				all_node_vals[node_nr] = node_val
				has_node_val_been_set[node_nr] = True
			else:
				gene_counter += 3
		if self.has_setup_used_nodes:
			assert(sum([x is False for x in has_node_val_been_set]) == sum(x is False for x in self.used_nodes))
		else:
			assert all(has_node_val_been_set)
		assert has_node_val_been_set[self.gene[gene_counter]]
		assert gene_counter == len(self.gene)-1

		# Return the value of the last node.
		return all_node_vals[self.gene[gene_counter]]

	def calc_function_str(self, parameters=[], var_names: List[str] = None) -> str:  # TODO: Add the number of significant figures of the parameters.
		# TODO: Is this used?
		"""
		This function returns the mathematical function of the CGP as a string.
		For example 'x0+cos(0.4*x0)'.
		"""
		if len(parameters) != self.nr_of_parameters:
			raise Exception("Wrong number of parameters in the convert2str function.")

		# The variable names are automatically set to 'x1', 'x2', 'x3' and so
		# on if they are not given as inputs.
		if var_names is None:
			var_names = ["x"+str(i+1) for i in range(self.dims)]
		var_names = cast(List[str], var_names)  # Ignore this. It's only for mypy.

		if len(var_names) != self.dims:
			raise Exception("The input var_names has incorrect dimensions. Expected", self.dims, " but got", len(var_names))

		total_dims: int = len(parameters) + self.dims
		nr_of_nodes: int = int((len(self.gene)-1)/3) + total_dims

		return _convert_cgp_2_str(self.op_table, self.gene, var_names, nr_of_nodes, self.dims, parameters=parameters)

	def get_mutated_copy(self, mute_rate: float = 0.1) -> 'CGP':
		"""
		Creates a new CGP object by creating a new gene, that is a mutated
		version of the one in this object.

		# TODO: This function will be changed. In the future it will randomly
		change the gene UNTIL it alters a part of the gene that is used. A lot
		of the gene is actually not used (fun fact, the same goes for the
		human genome).
		"""
		if mute_rate < 0:
			raise Exception("The mute_rate in get_mutated_copy of CGP is less than than zero. This is not allowed.")
		elif mute_rate > 1:
			print("mute_rate in get_mutated_copy of CGP is more than 1. Setting it to 1.")
			mute_rate = 1.0

		new_gene = list(self.gene)
		nr_of_nondim_and_non_par_nodes: int = self.nr_of_nodes - self.dims - self.nr_of_parameters
		max_vals: List[int] = _get_gene_max_values(self.dims, self.nr_of_parameters, len(self.op_table), nr_of_nondim_and_non_par_nodes, nodes_per_layer=self.nodes_per_layer)

		# Mutate the gene.
		for i in range(len(new_gene)):
			if random() < mute_rate:
				new_gene[i] = randint(0, max_vals[i])

		# Let's throw in a few test cases while we are at it.
		assert len(max_vals) == len(new_gene)
		for i in range(len(new_gene)):
			assert new_gene[i] <= max_vals[i]
			assert new_gene[i] >= 0
			assert self.gene[i] <= max_vals[i]
		assert int((len(self.gene)-1)/3) == nr_of_nondim_and_non_par_nodes

		# Create the new CGP object
		new_cgp = CGP(self.dims, self.op_table, new_gene, nr_of_parameters=self.nr_of_parameters, fast_setup=not self.has_setup_used_nodes)
		return new_cgp

	def convert2str(self, parameters=[], var_names: List[str] = None):  # TODO: Add docstr
		if len(parameters) != self.nr_of_parameters:
			print("Wrong number of parameters in the convert2str function.")

		assert len(parameters) == self.nr_of_parameters

		if var_names is None:
			var_names = ["x"+str(i+1) for i in range(self.dims)]
		var_names = cast(List[str], var_names)  # Ignore this. It's only for mypy.

		total_dims = len(parameters) + self.dims
		nr_of_nodes = int((len(self.gene)-1)/3) + total_dims

		return _convert_cgp_2_str(self.op_table, self.gene, var_names, nr_of_nodes, self.dims, parameters=parameters)

	def print_function(self, parameters=[], var_names=None):  # TODO: This should be removed
		print(self.convert2str(parameters=parameters, var_names=var_names))

	def which_variables_and_parameters_are_used(self) -> List[int]:
		"""
		Returns a list of all variables and parameters that are actually
		used.
		Note that if the function is x-x, x/x, 0*x and so on, then
		the variable x IS used.

		Example: There are 3 variables (let's call them x, y, z) and two
		parameters (a & b) and the function is cos(y)*b+z/z.
		The output would be [1, 2, 4], where 1 is the y, 2 is z and 4 is b.
		"""
		# TODO: This returns a list of ints, but which_parameters_are_used returns a list of bools. Change this to bools.
		# TODO: Add some test for this one in the unit tests.

		# Combined dimensionality of the variables and parameters.
		total_dims = self.dims + self.nr_of_parameters
		n = int((len(self.gene)-1)/3) + total_dims
		node_depends_on_which_nodes: List[List[int]] = [[] for _ in range(n)]

		gene_counter = 0

		for i in range(total_dims):
			if i < self.dims:
				node_depends_on_which_nodes[i].append(i)
			else:
				node_depends_on_which_nodes[i].append(i)

		for node_nr in range(total_dims, n):
			op = self.op_table[self.gene[gene_counter]]
			gene_counter += 1

			# The node has 2 connections if the operation is binary,
			# and 1 connection otherwise.
			if op.is_binary:
				x1 = node_depends_on_which_nodes[self.gene[gene_counter]]
				gene_counter += 1
				x2 = node_depends_on_which_nodes[self.gene[gene_counter]]
				gene_counter += 1

				# Combine the two lists into one list.
				# The new list contains one instance of each value. No doubles.
				x = list(set(x2).union(set(x1)))
			else:
				x = list(node_depends_on_which_nodes[self.gene[gene_counter]])
				gene_counter += 1
				gene_counter += 1

			node_depends_on_which_nodes[node_nr] = x

		assert gene_counter == len(self.gene)-1
		return sorted(node_depends_on_which_nodes[self.gene[gene_counter]])

	def which_parameters_are_used(self) -> List[bool]:
		"""
		Returns a boolean list of length self.nr_of_parameters.
		Element i is True iff parameter nr i is used in the function.
		"""
		# TODO: This shouldn't be re-calculated every time.
		var_and_par = self.which_variables_and_parameters_are_used()

		is_parameter_used = [False for _ in range(self.nr_of_parameters)]

		for x in var_and_par:
			# Ignore the variables, and only focus on the parameters.
			if x >= self.dims:
				par_nr = x - self.dims
				is_parameter_used[par_nr] = True
		return is_parameter_used


if __name__ == '__main__':
	# This are all operations that the CGP is allowed to use. These are not set in stone.
	op_table = [Operation("+"), Operation("*"), Operation("sin"), Operation("cos"), Operation("sqr"), Operation("-"), Operation("log"), Operation("/"), Operation("sqrt")]

	dims = 2
	nr_of_parameters = 0
	nr_of_nodes = 5
	cgp = create_random_cgp(dims, nr_of_parameters, op_table, nr_of_nodes)

	print(cgp.eval([0.5, 1.5]))

	new_cgp = cgp.get_mutated_copy()
	print(new_cgp.eval([0.5, 1.5]))<|MERGE_RESOLUTION|>--- conflicted
+++ resolved
@@ -1,10 +1,6 @@
 """
 CGP stands for Cartesian Genetic Programming, and is a network that
-<<<<<<< HEAD
 represents a function. It's really nice. Google it!
-=======
-represents a function.
->>>>>>> 329b63de
 
 It is defined by a gene and an operation table. The operation table is
 a list of mathematical operations (for example [+, -, *, cos]). The
@@ -14,11 +10,7 @@
 takes one input - for example cos), then the second input is simply ignored.
 The last node defines which of the other nodes that is to be the output.
 
-<<<<<<< HEAD
-Let's the the example of a 2-dimensional CGP, with
-=======
 Let's take the the example of a 2-dimensional CGP, with
->>>>>>> 329b63de
 operation_table =  [+, -, *, cos]
 gene = [0, 1, 0,  1, 2, 1,  3]
 
@@ -63,11 +55,7 @@
 
 	# The number of nodes has to be divisible by nodes_per_layer.
 	# Otherwise the number of layers won't be an int, and that is strange.
-<<<<<<< HEAD
-	assert nr_of_nodes%nodes_per_layer == 0
-=======
 	assert nr_of_nodes % nodes_per_layer == 0
->>>>>>> 329b63de
 
 	dim_and_pars = dims + nr_of_parameters
 
@@ -213,11 +201,7 @@
 		assert len(op_table) > 0
 		assert nr_of_parameters >= 0
 
-<<<<<<< HEAD
-		self.op_table = op_table #NOTE: We only copy by reference here to speed it up a little.
-=======
 		self.op_table = op_table  # NOTE: We only copy by reference here to speed it up a little.
->>>>>>> 329b63de
 		self.gene = list(gene)
 		self.nr_of_parameters = nr_of_parameters
 		self.dims = dims
@@ -232,10 +216,7 @@
 
 		self.nr_of_nodes = int((len(self.gene)-1)/3)+self.dims+self.nr_of_parameters
 
-<<<<<<< HEAD
-
-=======
->>>>>>> 329b63de
+
 	def __eq__(self, other):
 		# Compares all elements in one cpg to all elements in another
 		# cgp to check if they are the same.
@@ -247,10 +228,7 @@
 			if v1[key] != v2[key]:
 				return False
 		return True
-<<<<<<< HEAD
-
-=======
->>>>>>> 329b63de
+
 
 	def _gene_sanity_check(self) -> None:
 		"""
